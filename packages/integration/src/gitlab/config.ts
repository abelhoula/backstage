--- conflicted
+++ resolved
@@ -18,12 +18,8 @@
 import { isValidHost } from '../helpers';
 
 const GITLAB_HOST = 'gitlab.com';
-<<<<<<< HEAD
-const GITLAB_API_BASE_URL = 'gitlab.com/api/v4';
-=======
 const GITLAB_API_BASE_URL = 'https://gitlab.com/api/v4';
 
->>>>>>> e8e6bd92
 /**
  * The configuration parameters for a single GitLab integration.
  */
@@ -34,7 +30,6 @@
   host: string;
 
   /**
-   * @deprecated
    * The base URL of the API of this provider, e.g. "https://gitlab.com/api/v4",
    * with no trailing slash.
    *
