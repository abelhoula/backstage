--- conflicted
+++ resolved
@@ -14,24 +14,15 @@
  * limitations under the License.
  */
 
-<<<<<<< HEAD
 import { BackstageTheme } from '@backstage/theme';
-=======
-import React from 'react';
-import Typography from '@material-ui/core/Typography';
->>>>>>> b975484f
 import Grid from '@material-ui/core/Grid';
-import Link from '@material-ui/core/Link';
 import { makeStyles } from '@material-ui/core/styles';
 import Typography from '@material-ui/core/Typography';
 import React from 'react';
 import { useNavigate } from 'react-router';
+import { Link } from '../../components/Link';
 import { useSupportConfig } from '../../hooks';
-<<<<<<< HEAD
 import { MicDrop } from './MicDrop';
-=======
-import { Link } from '../../components/Link';
->>>>>>> b975484f
 
 interface IErrorPageProps {
   status: string;
